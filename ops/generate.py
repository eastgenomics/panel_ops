from collections import defaultdict
from datetime import date
import json

from .logger import setup_logging, output_to_loggers
from .utils import (
<<<<<<< HEAD
    get_date, get_latest_clinical_indication_data, write_new_output_folder, parse_gemini_dump,
=======
    get_date, write_new_output_folder, parse_gemini_dump,
>>>>>>> 0df92e84
    create_panelapp_dict, gather_ref_django_json,
    gather_panel_types_django_json, gather_feature_types_django_json,
    gather_panel_data_django_json, gather_superpanel_data_django_json,
    gather_transcripts, gather_clinical_indication_data_django_json,
    get_clinical_indication_through_genes, get_latest_clinical_indication_data
)


CONSOLE, GENERATION = setup_logging("generation")


def generate_panelapp_tsvs(all_panels: dict, type_panel: str):
    """ Generate tsv for every panelapp panel

    Args:
        all_panels (dict): Dict of all panels in panelapp
        type_panel (str): Type of panels between GMS and all panels

    Returns:
        str: Location where the panels were written
    """

    msg = f"Creating '{type_panel}' panelapp dump"
    output_to_loggers(msg, "info", CONSOLE, GENERATION)

    # name of the main folder
    output_dump = f"{type_panel}_panelapp_dump"
    output_folder = write_new_output_folder(output_dump)

    # loop through the panels
    for panel_id, panel in all_panels.items():
        # if the panel is superpanel we want to get the genes from the subpanels
        if panel.is_superpanel():
            subpanels = panel.get_subpanels()
            superpanel_output = (
                f"{panel.get_name()}_{panel.get_version()}_superpanel.tsv"
            )

            with open(f"{output_folder}/{superpanel_output}", "w") as f:
                for subpanel_id, subpanel, version in subpanels:
                    f.write((
                        f"{panel.get_id()}\t{panel.get_name()}\t"
                        f"{panel.get_version()}\t{panel.is_signedoff()}\t"
                        f"{subpanel_id}\t{subpanel}\t{version}\n"
                    ))
        # else just write the panel using the existing method
        else:
            panel.write(output_folder)

    msg = f"Created panelapp dump: {output_folder}"
    output_to_loggers(msg, "info", CONSOLE, GENERATION)

    return output_folder


def generate_genepanels(session, meta):
    """ Generate gene panels file

    Args:
        session (SQLAlchemy session): Session object
        meta (SQLAlchemy MetaData): Metadata object

    Returns:
        str: Output file
    """

    msg = "Creating genepanels file"
    output_to_loggers(msg, "info", CONSOLE, GENERATION)

    genes = {}

    ci_tb = meta.tables["clinical_indication"]
    ci2panels_tb = meta.tables["clinical_indication_panels"]

    # get the gemini names and associated panels ids
    cis = session.query(
        ci_tb.c.gemini_name, ci2panels_tb.c.panel_id, ci2panels_tb.c.ci_version
    ).join(
        ci2panels_tb, ci_tb.c.id == ci2panels_tb.c.clinical_indication_id
    ).all()

    ci2panels = get_latest_clinical_indication_data(cis)
<<<<<<< HEAD
    gemini2genes = get_clinical_indication_through_genes(
        session, meta, ci2panels
=======

    gemini2genes = get_clinical_indication_through_genes(
        session, meta, ci2panels, hgnc_data
>>>>>>> 0df92e84
    )

    # we want a pretty file so store the data in a nice way
    output_data = set()

    for ci, panel_data in gemini2genes.items():
        for panel, genes in panel_data.items():
            for gene in genes:
                output_data.add(
                    (ci, panel, gene)
                )

    # sort the data using panel names and genes
    sorted_output_data = sorted(output_data, key=lambda x: (x[0], x[1], x[2]))

    output_folder = write_new_output_folder("sql_dump", "genepanels")
    output_file = f"{output_folder}/{get_date()}_genepanels.tsv"

    with open(output_file, "w") as f:
        for row in sorted_output_data:
            data = "\t".join(row)
            f.write(f"{data}\n")

    msg = f"Created genepanels file: {output_file}"
    output_to_loggers(msg, "info", CONSOLE, GENERATION)

    return output_file


def generate_django_jsons(
    panel_dumps: list, clean_clinind_data: dict, g2t_data: str,
    single_genes: list, references: list, feature_types: list,
    panel_types: list, pk_dict: dict
):
    """ Write the jsons for every table in the panel_database + full json for
        importing in the database

    Args:
        panel_dumps (list): List of files to create panel dumps for
        clean_clinind_data (dict): Data gathered from the national test directory
        g2t_data (dict): Data gathered from g2t dump
        single_genes (list): List of single genes associated with clinical indications
        references (list): Hardcoded list of references to consider, defined in config_panel_db.py
        feature_types (list): Hardcoded list of feature types to consider, defined in config_panel_db.py
        panel_types (list): Hardcoded list of panel types to consider, defined in config_panel_db.py
        pk_dict (dict): Dict of primary keys

    Returns:
        str: Output file path
    """

    msg = "Gathering data from panel dumps"
    output_to_loggers(msg, "info", CONSOLE, GENERATION)

    (
        panelapp_dict, superpanel_dict, gene_dict
    ) = create_panelapp_dict(panel_dumps, panel_types, single_genes)

    # Create the list of reference table
    reference_json = gather_ref_django_json(
        references, pk_dict["reference"]
    )
    # Create the list of panel_type table
    paneltype_json = gather_panel_types_django_json(
        panel_types, pk_dict["panel_type"]
    )
    # Create the list of feature_type table
    featuretype_json = gather_feature_types_django_json(
        feature_types, pk_dict["feature_type"]
    )

    # Create the list for data associated with panels
    (
        panel_json, feature_json, panelfeature_json, gene_json, pk_dict
    ) = gather_panel_data_django_json(
        panelapp_dict, gene_dict, featuretype_json, paneltype_json, pk_dict
    )

    # Add the superpanels to the list of panel objects
    (
        panel_json, panelfeature_json
    ) = gather_superpanel_data_django_json(
        superpanel_dict, panel_json, paneltype_json, panelfeature_json, pk_dict
    )

    # Create the list for data associated with transcripts
    transcript_json, g2t_json = gather_transcripts(
        gene_json, reference_json, g2t_data, pk_dict
    )

    # Create the list of clinical indication
    (
        clinical_indication_json, clinical_indication2panels_json
    ) = gather_clinical_indication_data_django_json(
        clean_clinind_data, panel_json, pk_dict
    )

    json_lists = {
        "references": reference_json, "panel_types": paneltype_json,
        "feature_types": featuretype_json, "panels": panel_json,
        "feature": feature_json, "panel_features": panelfeature_json,
        "genes": gene_json, "transcripts": transcript_json,
        "genes2transcripts": g2t_json,
        "clinical_indications": clinical_indication_json,
        "clinical_indications2panels": clinical_indication2panels_json
    }

    msg = "Writing data in json files for django import"
    output_to_loggers(msg, "info", CONSOLE, GENERATION)

    today = get_date()
    all_elements = []

    # have all the elements in one list for the json dump
    for table, data in json_lists.items():
        for ele in data:
            all_elements.append(ele)

    output_folder = write_new_output_folder("django_fixtures")
    output_file = f"{output_folder}/{today}_json_dump.json"

    # write the single json containing all the elements in the database
    with open(output_file, "w", encoding="utf-8") as f:
        json.dump(all_elements, f, indent=4)

    # write single json for every table in the db
    # helps to debug sometimes
    for table, data in json_lists.items():
        table_output = f"{today}_{table}.json"
        output_file = f"{output_folder}/{table_output}"

        with open(output_file, "w", encoding="utf-8") as f:
            json.dump(data, f, indent=4)

    msg = f"Created json dump for django import: {output_folder}"
    output_to_loggers(msg, "info", CONSOLE, GENERATION)

    return output_folder


def generate_manifest(session, meta, gemini_dump: str):
    """ Generate new bioinformatic manifest for the new database

    Args:
        session (SQLAlchemy Session): Session to make queries
        meta (SQLAlchemy metadata): Metadata to get the tables from the
                                    existing db
        gemini_dump (str): Gemini dump file

    Returns:
        str: File path of the output file
    """

    msg = "Creating bioinformatic manifest file"
    output_to_loggers(msg, "info", CONSOLE, GENERATION)

    # get the content of the gemini dump
    sample2gemini_name = parse_gemini_dump(gemini_dump)

    # get the panels/genes from the db now
    ci_tb = meta.tables["clinical_indication"]
    ci2panels_tb = meta.tables["clinical_indication_panels"]

    uniq_used_clinical_indications = set([
        panel
        for ele in sample2gemini_name.values()
        for panel in ele
    ])

    # get the gemini names and associated genes and panels ids
    ci_in_manifest = session.query(
        ci_tb.c.gemini_name, ci2panels_tb.c.panel_id, ci2panels_tb.c.ci_version
    ).join(
        ci2panels_tb, ci_tb.c.id == ci2panels_tb.c.clinical_indication_id
    ).filter(
        ci_tb.c.gemini_name.in_(uniq_used_clinical_indications)
    ).all()

    ci2panels = get_latest_clinical_indication_data(ci_in_manifest)
<<<<<<< HEAD
    gemini2genes = get_clinical_indication_through_genes(
        session, meta, ci2panels
=======

    gemini2genes = get_clinical_indication_through_genes(
        session, meta, ci2panels, hgnc_data
>>>>>>> 0df92e84
    )

    # we want a pretty file so store the data that we want to output in a nice
    # way
    output_data = set()

    for sample, clinical_indications in sample2gemini_name.items():
        for clinical_indication in clinical_indications:
            # match gemini names from the dump to the genes in the db
            if clinical_indication in gemini2genes:
                for panel in gemini2genes[clinical_indication]:
                    genes = gemini2genes[clinical_indication][panel]

                    for gene in genes:
                        # match format of the bioinformatic manifest
                        output_data.add(
                            (sample, clinical_indication, panel, gene)
                        )
            else:
                # check if it is a single gene panel
                if clinical_indication.startswith("_"):
                    gene = clinical_indication.strip("_")
                    # match format of the bioinformatic manifest
                    output_data.add((sample, f"_{gene}", f"_{gene}", gene))

    # and sort it using sample id and the gene symbol
    sorted_output_data = sorted(output_data, key=lambda x: (x[0], x[3]))

    output_folder = write_new_output_folder("sql_dump", "bio_manifest")
    output_file = f"{output_folder}/{get_date()}_bio_manifest.tsv"

    with open(output_file, "w") as f:
        for row in sorted_output_data:
            data = "\t".join(row)
            f.write(f"{data}\n")

    msg = f"Created sample2panels file: {output_file}"
    output_to_loggers(msg, "info", CONSOLE, GENERATION)

    return output_file<|MERGE_RESOLUTION|>--- conflicted
+++ resolved
@@ -4,11 +4,7 @@
 
 from .logger import setup_logging, output_to_loggers
 from .utils import (
-<<<<<<< HEAD
     get_date, get_latest_clinical_indication_data, write_new_output_folder, parse_gemini_dump,
-=======
-    get_date, write_new_output_folder, parse_gemini_dump,
->>>>>>> 0df92e84
     create_panelapp_dict, gather_ref_django_json,
     gather_panel_types_django_json, gather_feature_types_django_json,
     gather_panel_data_django_json, gather_superpanel_data_django_json,
@@ -91,14 +87,8 @@
     ).all()
 
     ci2panels = get_latest_clinical_indication_data(cis)
-<<<<<<< HEAD
     gemini2genes = get_clinical_indication_through_genes(
         session, meta, ci2panels
-=======
-
-    gemini2genes = get_clinical_indication_through_genes(
-        session, meta, ci2panels, hgnc_data
->>>>>>> 0df92e84
     )
 
     # we want a pretty file so store the data in a nice way
@@ -278,14 +268,8 @@
     ).all()
 
     ci2panels = get_latest_clinical_indication_data(ci_in_manifest)
-<<<<<<< HEAD
     gemini2genes = get_clinical_indication_through_genes(
         session, meta, ci2panels
-=======
-
-    gemini2genes = get_clinical_indication_through_genes(
-        session, meta, ci2panels, hgnc_data
->>>>>>> 0df92e84
     )
 
     # we want a pretty file so store the data that we want to output in a nice
